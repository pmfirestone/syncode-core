// src/grammar.rs
/*!
Parse [Lark's EBNF](https://lark-parser.readthedocs.io/en/stable/grammar.html)
and turn it into a `[crate::types::Grammar]` object.

The comments of this file make liberal use of text from Lark's grammar and
documentation, without explicit attribution.

Limitations:
We do not currently implement the following Lark behaviors (pull requests welcome!):
- Directives (the statements beginning with %), except %ignore, which we do implement.
- Priorities for either rules or terminals.
- Templates that will be expanded by the preprocessor.
- Square brackets for maybes. These are replaced by parentheses followed by a question mark.
- Magic intial characters for identifiers (underscore, question mark, and exclaimation point).
- Aliases for productions.
- Case insensitive string literals.

We provide versions of grammars where these features have been removed or inlined as applicable, as well as a formal specification of the subset of the grammar we implement.

The algorithm, at a high level, behaves as follows:

1. Scan the entire input once to identify all the terminals and non-terminals,
assigning them an index in the grammar. We assign maps between their names and
their index, and for terminals we also construct a vector of their respective
DFAs that can be indexed by the terminals' indices.

2. Parse the input, constructing "sugary" productions that contain grouping, choice, and quantifying operations, in addition to terminals and nonterminals.

3. "Desugar" the productions by repeatedly expanding groupings, choices, and quantifiers until the production yields only terminals and nonterminals.

4. Convert the members of the productions into their numerical indices rather than their string names and construct the Grammar struct that this module ultimately returns.
!*/
use std::collections::HashMap;

use crate::types::*;
use std::rc::Rc;
use regex::Regex;
use regex_automata::{dfa::dense::DFA, util::lazy::Lazy};

enum Item {
    RULE,
    TOKEN,
    STATEMENT,
}

/// Track the current state of parsing.
///
/// Only one of these structs will exist throughout the life of the program,
/// and it will be mutated a lot.
struct EBNFParser {
    /// The current position in the input.
    cur_pos: usize,
<<<<<<< HEAD
    /// The index of the next terminal.
    next_terminal_idx: usize,
    /// The index of the next nonterminal.
    next_nonterminal_idx: usize,
    /// The map from terminals to indices.
    terminal_to_idx: HashMap<Box<str>, usize>,
    /// The map from nonterminals to indices.
    nonterminal_to_idx: HashMap<Box<str>, usize>,
    /// The map from terminal indices to DFAs.
    idx_to_dfa: HashMap<usize, Rc<DFA<Vec<u32>>>>,
    /// The name of the starting rule in the grammar.
    starting_rule_name: Box<str>,
=======
>>>>>>> dff31fb4
    /// The ebnf grammar that we are currently parsing.
    input_string: String,
    /// The grammar that we will eventually return.
    grammar: Grammar,
    /// The current line.
    cur_line: usize,
    /// The current column.
    cur_column: usize,
<<<<<<< HEAD
    /// The name of the rule we are currently parsing (i.e. the nonterminal on
    /// the production's left-hand side).
    cur_rule_name: Box<str>,
    /// The name of the token we are currently parsing. "" if none.
    cur_token_name: Box<str>,
=======
    /// The names of the non-terminal we are defining; treated as a
    /// stack. Everytime we descend a layer in the grammar and have to generate
    /// intermediate non-terminals, we put them on this stack; then we pop on
    /// the way back up.
    name_stack: Vec<String>,
    /// The priority of the rule or token we are currently parsing. Defaults to 0.
    cur_priority: i32,
>>>>>>> dff31fb4
    /// The right-hand side of the rule or token we are currently parsing.
    cur_rhs: Vec<String>,
    /// Currently parsing a rule, token, or statement?
    cur_parsing: Item,
    /// Are we currently at the top level of a parse (or have we recurred to inner expansions?)
    top_level: bool,
    /// A nonce value to use for generating unique new non-terminal names.
    nonce: usize,
}

/// The terminals of the grammar description language.

const STRING: &str = r#"\".*?(?<!\)(\\)*?\"i?"#;
const NL: &str = r"(\r?\n)+\s*";

// Anchor these to the beginning of the string, because we will be using the regex
// to pop the terminal off the beginning of the input.
const REGEXP: &str = r"/(?!/)(\/|\\|[^/])*?/[imslux]*";
const REGEXP_RE: Lazy<Regex> = Lazy::new(|| Regex::new(REGEXP).unwrap());
const OP: &str = r"^[+*]|[?][a-z]";
const OP_RE: Lazy<Regex> = Lazy::new(|| Regex::new(OP).unwrap());
const VBAR: &str = r"^((\r?\n)+\s*)?\|";
const VBAR_RE: Lazy<Regex> = Lazy::new(|| Regex::new(VBAR).unwrap());
const NUMBER: &str = r"^(+|-)?[0-9]+";
const NUMBER_RE: Lazy<Regex> = Lazy::new(|| Regex::new(NUMBER).unwrap());
<<<<<<< HEAD
const RULE: &str = r"^[a-z][_a-z0-9]*";
const RULE_RE: Lazy<Regex> = Lazy::new(|| Regex::new(RULE).unwrap());
const TOKEN: &str = r"^[A-Z][_A-Z0-9]*";
=======
const RULE: &str = r"!?[_?]?[a-z][_a-z0-9]*";
const RULE_RE: Lazy<Regex> = Lazy::new(|| Regex::new(RULE).unwrap());
const TOKEN: &str = r"_?[A-Z][_A-Z0-9]*";
>>>>>>> dff31fb4
const TOKEN_RE: Lazy<Regex> = Lazy::new(|| Regex::new(TOKEN).unwrap());

/// A production with all the quantifiers and groupings and so on.
struct SugaryProduction {
    /// The nonterminal that generates this production.
    lhs: String,
    /// The symbols on the right hand side of the production.
    rhs: Vec<String>
}

impl EBNFParser {
    fn new(input_string: &str, starting_rule_name: &str) -> Self {
        EBNFParser {
            cur_pos: 0,
<<<<<<< HEAD
	    next_terminal_idx: 1,
	    next_nonterminal_idx: 1,
	    terminal_to_idx: HashMap::new(),
	    nonterminal_to_idx: HashMap::new(),
	    idx_to_dfa: HashMap::new(),
            starting_rule_name: starting_rule_name.into(),
=======
>>>>>>> dff31fb4
            input_string: input_string.into(),
            grammar: Grammar {
                productions: vec![],
                terminals: vec![],
<<<<<<< HEAD
                nonterminals: vec![],
		start_nonterminal: 1
            },
            cur_line: 1,
            cur_column: 1,
            cur_rule_name: "".into(),
            cur_token_name: "".into(),
=======
                symbol_set: vec![],
                start_symbol: starting_rule_name.into(),
            },
            cur_line: 1,
            cur_column: 1,
            name_stack: vec![],
            cur_priority: 0,
>>>>>>> dff31fb4
            cur_rhs: vec![],
        }
    }
    /// Parse input_string into a Grammar.
    ///
    /// The grammar will be "augmented", which means that the start rule will
    /// always be a production whose right-hand side is a single non-terminal. This
    /// is necessary for the algorithm in `[crate::table]`, which assumes this
    /// characteristic.
    fn parse(mut self) -> Grammar {
<<<<<<< HEAD
        // First pass: build index of nonterminals and terminals.
        while self.cur_pos <= self.input_string.len() {
            // Advance past whitespace and comments.
=======
        // Preprocessing.
        // self.replace_square_brackets();
        // self.expand_templates();
        // self.expand_imports();
        // self.expand_overrides();
        // self.expand_extends();
        // self.hoist_tokens();

        while self.cur_pos < self.input_string.len() {
            // Advance to next non-whitespace (or comment) in the input.
>>>>>>> dff31fb4
            self.consume_space();
            // item: rule | token
            if RULE_RE.is_match_at(&self.input_string, self.cur_pos) {
		self.parse_rule();
            } else if TOKEN_RE.is_match_at(&self.input_string, self.cur_pos) {
		self.parse_token();
            } else {
                self.report_parse_error("Invalid item.");
            }
        }
        self.grammar
    }

    /// Parse a rule.
    ///
    /// `rule: RULE priority? ":" expansions`
    ///
    /// Note that the params that are present in the syntax have already been
    /// expanded by the time this procedure is called.
    fn parse_rule(&mut self) {
        // We know there's a match because this method is only called after
        // we've already determined that the next thing is a rule.
        let rule_match = RULE_RE.find_at(&self.input_string, self.cur_pos).unwrap();

<<<<<<< HEAD
        self.cur_rule_name = rule_match.as_str().into();
	self.nonterminal_to_idx.insert(self.cur_rule_name.clone(), self.next_nonterminal_idx);
=======
        self.cur_parsing = Item::RULE;
        self.cur_name = rule_match.as_str().into();
        self.top_level = true;
>>>>>>> dff31fb4
        self.consume(rule_match.len());

        self.consume_space();

<<<<<<< HEAD
        if self.peek(0) == ':' {
=======
        if self.peek(0) == Some('.') {
            self.parse_priority();
        }

        if self.peek(0) == Some(':') {
>>>>>>> dff31fb4
            self.consume(1);
        } else {
            self.report_parse_error("Expected ':'.");
        }

        self.parse_expansions();

        // self.cur_rule contains the lhs of the production.
        // self.cur_rhs contains the rhs of the production.

        self.grammar.productions.push(Production {
            lhs: self.name_stack.last().unwrap().to_string(),
            rhs: self.cur_rhs.clone(),
        });

        // We are no longer parsing a rule.
<<<<<<< HEAD
        self.cur_rule_name = "".into();
	self.next_nonterminal_idx += 1;
=======
        self.cur_name = "".into();
        self.cur_rhs = vec![];
        self.cur_priority = 0;
>>>>>>> dff31fb4
    }

    /// Parse a token.
    ///
    /// `token: TOKEN priority? ":" expansions`
    ///
    /// Note that the params that are present in the syntax have already been
    /// expanded by the time this procedure is called.
    fn parse_token(&mut self) {
        let token_match = TOKEN_RE.find_at(&self.input_string, self.cur_pos).unwrap();

        self.name_stack.push(token_match.as_str().into());
        self.consume(token_match.len());

<<<<<<< HEAD
        if self.peek(0) == ':' {
=======
        if self.peek(0) == Some('.') {
            self.parse_priority();
        }

        if self.peek(0) == Some(':') {
>>>>>>> dff31fb4
            self.consume(1);
        } else {
            self.report_parse_error("Expected ':'.");
        }

        self.parse_expansions();

        // self.cur_rule_name contains the lhs of the production.
        // self.cur_rhs contains the rhs of the production.
        // self.grammar.terminals.push(Production {
        //     lhs: self..clone(),
        //     rhs: self.cur_rhs.clone(),
        // });

        // We are no longer parsing a token.
<<<<<<< HEAD
        self.cur_token_name = "".into();
=======
        self.name_stack.pop();
        self.cur_priority = 0;
>>>>>>> dff31fb4
    }

    /// Parse a statement of the grammar.
    ///
    /// ```
    /// statement: "%ignore" expansions                    -> ignore
    ///          | "%declare" name+                        -> declare
    /// ```
    ///
    /// Note that %import, %override, and %extend directives will have already
    /// been expanded by the preprocessor by the time this procedure is called.
    fn parse_statement(&mut self) {
        match &self.input_string[self.cur_pos..self.cur_pos + 3] {
            // 3 characters are sufficient to disambiguate.
            "%ig" => {
                self.consume("%ignore".len());
<<<<<<< HEAD
//                self.parse_ignore()
=======
                // self.parse_ignore()
            }
            "%de" => {
                self.consume("%declare".len());
                // self.parse_declare()
>>>>>>> dff31fb4
            }
            _ => self.report_parse_error("Invalid statement."),
        }
    }

<<<<<<< HEAD
=======
    /// Parse the priority.
    ///
    /// `priority: "." NUMBER`
    ///
    /// A priority can only be followed by a ":".
    fn parse_priority(&mut self) {
        if self.peek(0) == Some('.') {
            self.consume(1);
        } else {
            self.report_parse_error("Expected '.'.");
        }

        let Some(number_match) = NUMBER_RE.find_at(&self.input_string, self.cur_pos) else {
            // Add a return statement to make the compiler happy, even though
            // this call never returns.
            return self.report_parse_error("Expected a number.");
        };

        // Parsing as an integer *should* never fail, since we've just matched
        // something that must be a valid number.
        self.cur_priority = number_match.as_str().parse::<i32>().unwrap();
        self.consume(number_match.len());
    }
>>>>>>> dff31fb4

    /// Parse the expansions of the rule.
    ///
    /// `?expansions: alias (_VBAR alias)*`
    ///
<<<<<<< HEAD
    /// From this point on, we are on the right side of the rule. All of the
    /// procedures from here on down will, eventually, append to the right-hand
    /// side under construction.
    fn parse_expansions(&mut self) {
	self.parse_expression();
	self.consume_space();
        while VBAR_RE.is_match_at(&self.input_string, self.cur_pos) {
	    self.consume(1); // Eat the |.
	    self.consume_space();
            self.parse_expression();
	    self.consume_space();
=======
    /// Each `expansions` is turned into a non-terminal that's represented at
    /// the top level of the grammar by a number of productions.
    fn parse_expansions(&mut self) -> String {
        self.consume_space();

	loop {
	    let cur_alias = self.parse_alias();
            match self.cur_parsing {
                Item::RULE => {
                    // Push a new production to the set of productions.
                    self.grammar.productions.push(Production {
                        lhs: self.name_stack.last().unwrap().to_string(),
                        rhs: cur_alias,
                    });
                }
                Item::TOKEN => {
                    // Push a new terminal to the set of terminals.
                    //
                    // HELP: In Lark's EBNF, tokens do not have to be just a
                    // regex: they can contain arbitrary EBNF statements on
                    // their right-hand side. The remainder of SynCode's logic
                    // assumes that terminals are each a single regex, an
                    // requirement not enforced by Lark's syntax nor, by
                    // extension, by this module.
                    self.grammar.terminals.push(Production {
                        lhs: self.name_stack.last().unwrap().to_string(),
                        rhs: cur_alias,
                    });
                }
                _ => {
                    // Shouldn't reach this except in case of syntax error in input.
                }
            }

	    // If there's another alias, parse it.
            self.consume_space();
            if VBAR_RE.is_match_at(&self.input_string, self.cur_pos) {
                self.consume_space();
                self.parse_alias();
		continue;
            } else {
		break self.name_stack.last().unwrap().to_string();
	    }
	}
    }

    /// Parse an alias.
    ///
    /// `?alias: expansion ["->" RULE]`
    fn parse_alias(&mut self) -> Vec<String> {
        self.consume_space();
        let res = self.parse_expansion();
        self.consume_space();
        if self.cur_pos < self.input_string.len() - 1
            && self.input_string[self.cur_pos..self.cur_pos + 2] == *"->"
        {
            // We don't actually care about aliases: they only matter to the
            // parse tree that Lark would build if it was using this
            // grammar. Just skip to the end of the line.
            self.consume_to_end_of_line();
        }
	res
    }

    /// Parse an expansion.
    ///
    /// `expansion: expr*`
    fn parse_expansion(&mut self) -> Vec<String> {
        // Naughty way to check whether we're still on the same line.
        let start_line = self.cur_line;
	let mut res = vec![];
        while self.cur_line == start_line && self.cur_pos < self.input_string.len() {
            self.consume_space();
            res.push(self.parse_expression());
>>>>>>> dff31fb4
        }
	res
    }

    /// Parse an expression.
    ///
    /// `expr: atom (OP | "~" NUMBER (".." NUMBER))?`
    ///
    /// This level of the grammar separates the quantifiers from the thing they
    /// quantify.
    fn parse_expression(&mut self) -> String {
        let new_atom = self.parse_atom();
        self.consume_space();
        if OP_RE.is_match_at(&self.input_string, self.cur_pos) {
<<<<<<< HEAD
	    
        } else if self.peek(0) == '~' {
            self.consume(1);
            self.consume_space();
            self.handle_range();
        }
=======
            let new_nonterm = self.new_nonterminal("expression");
            match OP_RE
                .find_at(&self.input_string, self.cur_pos)
                .unwrap()
                .as_str()
            {
                "*" => {
                    // Convert every repetition E* to a fresh non-terminal X
                    // and add X = $\epsilon$ | X E.
                    self.grammar.productions.push(Production {
                        lhs: new_nonterm.clone(),
                        rhs: vec![],
                    });
                    self.grammar.productions.push(Production {
                        lhs: new_nonterm.clone(),
                        rhs: vec![new_nonterm.clone(), new_atom],
                    });
                }
                "+" => {
                    // Convert every at-least-one repetition E+ to a fresh
                    // non-terminal X and add X = E | X E.
                    self.grammar.productions.push(Production {
                        lhs: new_nonterm.clone(),
                        rhs: vec![new_atom.clone()],
                    });
                    self.grammar.productions.push(Production {
                        lhs: new_nonterm.clone(),
                        rhs: vec![new_nonterm.clone(), new_atom.clone()],
                    });
                }
                "?" => {
                    // Convert every option E? to a fresh non-terminal X and
                    // add X = $\epsilon$ | E.
                    self.grammar.productions.push(Production {
                        lhs: new_nonterm.clone(),
                        rhs: vec![],
                    });
                    self.grammar.productions.push(Production {
                        lhs: new_nonterm.clone(),
                        rhs: vec![new_atom.clone()],
                    });
                }
                _ => { /* We should never reach this because we already matched above. */ }
            }
            return new_nonterm;
        // } else if self.peek(0) == Some('~') {
        //     // The following is a range of some kind.
        //     self.consume(1);
        //     self.consume_space();
        //     // self.handle_range();
        } else {
	    // An unquantified atom.
	    new_atom
	}
>>>>>>> dff31fb4
    }

    /// Parse an atom.
    ///
    /// Return some text representing this atom.
    ///
    /// ```
    /// atom: "(" expansions ")"
    ///     | "[" expansions "]" -> maybe
    ///     | value
    /// ```
    fn parse_atom(&mut self) -> String {
        if self.peek(0) == Some('(') {
            // Convert every group ( E ) to a fresh non-terminal X and add X =
            // E.
            self.consume(1);
            let new_expansion = self.parse_expansions();
            if self.peek(0) == Some(')') {
                self.consume(1);
		return new_expansion;
            } else {
                self.report_parse_error("Expected ')'.");
		return new_expansion; // Panics in previous line, but 
            }
        } else {
            self.parse_value()
        }
    }

    /// Parse a value.
    ///
    /// ```
    /// value: STRING ".." STRING -> literal_range
    ///     | name
    ///     | (REGEXP | STRING) -> literal
    /// ```
    /// Note that template usages will already have been expanded during preprocessing.
    fn parse_value(&mut self) -> String {
        match self.peek(0) {
            Some('"') => {
                // Could be a STRING or a STRING ".." STRING.  We need more
                // than one token of lookahead here, so go to a special
                // handler.
                // self.handle_string_or_literal_range();
            }
            Some('/') => {
                self.parse_regex();
            }
            _ => {
                self.parse_name()
            }
        }
    }

    /// Parse a name.
    ///
    /// `name: RULE | TOKEN`
    fn parse_name(&mut self) -> String {
        if RULE_RE.is_match_at(&self.input_string, self.cur_pos) {
            let rule_match = RULE_RE.find_at(&self.input_string, self.cur_pos).unwrap();
            self.consume(rule_match.len());
	    return rule_match.as_str().into();
        } else if TOKEN_RE.is_match_at(&self.input_string, self.cur_pos) {
            let token_match = TOKEN_RE.find_at(&self.input_string, self.cur_pos).unwrap();
<<<<<<< HEAD
            // The tokens can appear in the input before they are defined. Options:
            // 1. Scan the input once for terminal definitions and again for nonterminals.
            //
            //    Pros: allows us to include the defined tokens (i.e. regexes)
            //    directly in the production definition when the production is
            //    defined.
            //
            //    Cons: forces us to scan the input twice, filtering for
            //    terminals the first time and nonterminals the second.
            //
            // 2. Represent terminals simply by their name, resolving the
            // definitions after the grammar is parsed.
            //
            //    Pros: requires a single scan of the input, makes it simple to
            //    define production results.
            //
            //    Cons: forces us to look up the definition of the terminal
            //    after parsing so that we can use it in the lexer and mask
            //    store.
            //
            // The basic question is how we represent terminals and
            // nonterminals internally, and how and whether the way we do so
            // differs depending on the module using them.
            self.cur_rhs
                .push(Symbol::Terminal(/* The terminal whose name is token_match.as_str() */));
=======
>>>>>>> dff31fb4
            self.consume(token_match.len());
	    return token_match.as_str().into();
        } else {
            self.report_parse_error("Expected a RULE or a TOKEN.");
	    return "".into();
        }
    }

    /// Parse a regular expression.
    ///
    /// `REGEXP: /\/(?!\/)(\\\/|\\\\|[^\/])*?\/[imslux]*/`
    ///
    /// Let this procedure handle the opening and closing slashes.
    ///
    /// REGEXPs can appear in terminal definitions, in which case they are part
    /// of that terminal's final regex, or they can appear in rule expansions,
    /// in which case they are an anonymous terminal that is a literal symbol
    /// in the rule. We make these anonymous terminals into terminals of the
    /// grammar and treat them as such.
    fn parse_regex(&mut self) -> String {
        self.consume(1);
        let Some(re_match) = REGEXP_RE.find_at(&self.input_string, self.cur_pos) else {
            self.report_parse_error("Failed to parse regular expression.");
	    return "".into();
        };
        self.consume(re_match.len());
        // Eat the final slash.
        self.consume(1);
	re_match.as_str().into()
    }

    // The quantifiers require their own special handling, because they create
    // changes to the grammar.
    // Options for handling:
    //
    // 1. Modify the grammar as a string before parsing it.
    //
    //    Pros: the resulting grammar can be easily parsed into the form needed
    //    for creating an LR table.
    //
    //    Cons: string manipulations can be hellacious and easily break the
    //    syntax of the grammar description language.
    //
    // 2. Modify the productions the grammar produces after parsing.
    //
    //    Pros: manipulating data structures is more reliable.
    //
    //    Cons: requires an intermediate representation for quantified
    //    productions before they are turned into the productions used for the
    //    grammar.
    //
    // The basic dichotomy is whether to handle the quantifiers before or after
    // parsing the grammar file.

    /// Handle the quantifiers ?, *, and +.
    ///
    /// `item?` - Zero or one instances of item (”maybe”).
    ///
    /// Expanded into an alternative between two results, one where the
    /// quantified item is present and one where it is absent.
    /// ```
    /// a b? c   ->   a c | a b c
    /// ```
    ///
    /// `item*` - Zero or more instances of item:
    /// Extracted into recursion.
    /// ```
    /// a: b*     ->   a: _b_tag
    ///                _b_tag: (_b_tag b)?
    /// ```
    ///
    /// `item+` - One or more instances of item.
    /// Extracted into recursion with one instance of the item prefaced to the top rule:
    /// ```
    /// a: b+     ->   a: b _b_tag
    ///                _b_tag: (_b_tag b)?
    /// ```
    ///
    /// These transformations must be applied repeatedly until the input
    /// contains no more quantifiers. Since the * and + quantifiers introduce
    /// new ? quantifiers, the *s and +s must be addressed first, then all the
    /// ?s must be resolved.
    fn handle_op(&mut self) {}

    /// Handle a range of repetitions of the annotated item.
    ///
    /// `item ~ n` - Exactly n instances of item.
    /// This can be expanded by simply repeating the item in-place:
    /// ```
    /// item ~ n    ->   item item item... // n times
    /// ```
    /// `item ~ n..m` - Between n to m instances of item.
    /// This requires the introduction of new options on this production:
    /// ```
    /// item ~ n..m ->   item item item... // n times, item? item? item?... m-n times.
    /// ```
    fn handle_range(&mut self) {}

    // There are a number of structures in the grammar that modify it. The
    // question for all of these is which of the following approaches to take:
    //
    // 1. Handle them in preprocessing, i.e. as a manipulating to the input string before parsing
    //
    //    Pros: these special behaviors entirely disappear from all subsequent
    //    steps of evaluation, simplifying them.
    //
    //    Cons: string manipulations are difficult to do correctly, and these
    //    are relatively complicated behaviors.
    //
    // 2. Handle them during parsing as part of the grammar of the language.
    //
    //    Pros: they are all defined in the syntax of the language and can be
    //    parsed by the same algorithm we are already using.
    //
    //    Cons: it isn't clear at all how to implement the semantics of these
    //    structures as part of the generation of the grammar structure.
    //
    // 3. Manipulate the grammar after the fact to implement these behaviors.
    //
    //    Pros: avoids the question of how to implement while parsing.
    //
    //    Cons: some of these directives introduce things that themselves must
    //    be parsed, so parsing can't truly be complete until they are all
    //    effected in the grammar.

    /// Expand the templates in the grammar.
    ///
    /// Definition syntax:
    /// `my_template{param1, param2, ...}: <EBNF EXPRESSION>`
    /// Use syntax:
    /// `some_rule: my_template{arg1, arg2, ...}`
    /// Example:
    /// ```
    /// _separated{x, sep}: x (sep x)*  // Define a sequence of 'x sep x sep x ...'
    /// num_list: "[" _separated{NUMBER, ","} "]"   // Will match "[1, 2, 3]" etc.
    ///  ```
    /// This is a macro expander that modifies the input string in place.
    fn expand_templates(&mut self) {}

    /// Expand the imports in the grammar.
    ///
    /// When importing rules, all their dependencies will be imported into a
    /// namespace, to avoid collisions. It’s not possible to override their
    /// dependencies (e.g. like you would when inheriting a class).
    ///
    /// Syntax:
    ///    ```
    /// %import <module>.<TERMINAL>
    /// %import <module>.<rule>
    /// %import <module>.<TERMINAL> -> <NEWTERMINAL>
    /// %import <module>.<rule> -> <newrule>
    /// %import <module> (<TERM1>, <TERM2>, <rule1>, <rule2>)
    /// ```
    ///
    /// If the module path is absolute, [we] will attempt to load it from the
    /// built-in directory (which currently contains common.lark, python.lark,
    /// and unicode.lark).
    ///
    /// If the module path is relative, such as .path.to.file, [we] will
    /// attempt to load it from the current working directory. Grammars must
    /// have the .lark extension.
    ///
    /// The rule or terminal can be imported under another name with the -> syntax.
    fn expand_imports(&mut self) {}

    /// Expand override directives in the grammar.
    ///
    /// Override a rule or terminals, affecting all references to it, even in imported grammars.
    ///
    /// Useful for implementing an inheritance pattern when importing grammars.
    ///
    /// Example:
    /// ```
    /// %import my_grammar (start, number, NUMBER)
    /// // Add hex support to my_grammar
    /// %override number: NUMBER | /0x\w+/
    /// ````
    ///
    /// There is no requirement for a rule/terminal to come from another file,
    /// but that is probably the most common use case.
    fn expand_overrides(&mut self) {}

    /// Expand extend directives in the grammar.
    ///
    /// Extend the definition of a rule or terminal, e.g. add a new option on
    /// what it can match, like when separated with |.
    ///
    /// Useful for splitting up a definition of a complex rule with many
    /// different options over multiple files.
    ///
    /// Can also be used to implement a plugin system where a core grammar is extended by others.
    ///
    /// Example:
    /// ```
    /// %import my_grammar (start, NUMBER)
    ///
    /// // Add hex support to my_grammar
    /// %extend NUMBER: /0x\w+/
    /// ```
    ///
    /// There is no requirement for a rule/terminal to come from another file,
    /// but that is probably the most common use case.
    fn expand_extends(&mut self) {}

    /// Replace square brackets with ()?.
    ///
    /// `[item item ..]` is a maybe statement. It's the same as (item item
    /// ..)?, but when maybe_placeholders=True, Lark generates None if there is
    /// no match. since we don't care about this behavior (because we aren't
    /// generating an abstract syntax tree), we simplify parsing by replacing
    /// the brackets with parentheses and a question mark.
    fn replace_square_brackets(&mut self) {}

<<<<<<< HEAD
=======
    /// Generate a new unique name for a non-terminal.
    fn new_nonterminal(&mut self, inner: &str) -> String {
        self.nonce += 1;
        format!("__{}_{}", inner, self.nonce)
    }

>>>>>>> dff31fb4
    /// Consume the specified number of characters, maintaining line and column number.
    fn consume(&mut self, count: usize) {
        for _ in 0..count {
            // Newline advances line count, except when "\r\n"? This logic is
            // verbatim from xgrammar.
            if self.peek(0) == Some('\n')
                || (self.peek(0) == Some('\r') && self.peek(1) != Some('\n'))
            {
                self.cur_line += 1;
                self.cur_column = 1;
            } else {
                self.cur_column += 1;
            }
            self.cur_pos += 1;
        }
    }

    /// Peek the character delta ahead of the current one.
    fn peek(&self, delta: usize) -> Option<char> {
        // Evil because the Rust str and String abstractions are surprisingly
        // leaky, which makes them substantially harder to work with than in
        // other languages. This gets, strictly speaking, the (input_pos +
        // delta)th character in the input.
        self.input_string.chars().nth(self.cur_pos + delta)
    }

    /// Consume the next whitespace and comment in the input.
    fn consume_space(&mut self) {
        while self.cur_pos < self.input_string.len()
            && (self.peek(0) == Some(' ')
                || self.peek(0) == Some('\t')
                || self.peek(0) == Some('#')
                || self.peek(0) == Some('/') && self.peek(1) == Some('/'))
        {
            if self.peek(0) == Some('#') || self.peek(0) == Some('/') && self.peek(1) == Some('/') {
                self.consume_to_end_of_line();
            } else {
                self.consume(1);
            }
        }
    }

    /// Consume to the end of the line.
    ///
    /// Useful for skipping aliases and comments.
    fn consume_to_end_of_line(&mut self) {
        while self.cur_pos < self.input_string.len() {
            if !(self.peek(0) == Some('\n')
                && !(self.peek(0) == Some('\r') && self.peek(1) == Some('\n')))
            {
                self.consume(1);
            } else {
                break;
            }
        }
    }

    /// Report a parse error with the line and column number. This procedure
    /// will panic when called.
    fn report_parse_error(&self, message: &str) {
        panic!(
            "EBNF parse error at line {}, column {}: {message}",
            self.cur_line, self.cur_column
        );
    }
}

mod tests {
    use super::*;

    #[test]
    fn successfully_terminates() {
        let parser = EBNFParser::new("start: middle\nmiddle: finish", "start");
        let grammar = parser.parse();
        println!("{:?}", grammar);
    }
}<|MERGE_RESOLUTION|>--- conflicted
+++ resolved
@@ -51,21 +51,6 @@
 struct EBNFParser {
     /// The current position in the input.
     cur_pos: usize,
-<<<<<<< HEAD
-    /// The index of the next terminal.
-    next_terminal_idx: usize,
-    /// The index of the next nonterminal.
-    next_nonterminal_idx: usize,
-    /// The map from terminals to indices.
-    terminal_to_idx: HashMap<Box<str>, usize>,
-    /// The map from nonterminals to indices.
-    nonterminal_to_idx: HashMap<Box<str>, usize>,
-    /// The map from terminal indices to DFAs.
-    idx_to_dfa: HashMap<usize, Rc<DFA<Vec<u32>>>>,
-    /// The name of the starting rule in the grammar.
-    starting_rule_name: Box<str>,
-=======
->>>>>>> dff31fb4
     /// The ebnf grammar that we are currently parsing.
     input_string: String,
     /// The grammar that we will eventually return.
@@ -74,13 +59,6 @@
     cur_line: usize,
     /// The current column.
     cur_column: usize,
-<<<<<<< HEAD
-    /// The name of the rule we are currently parsing (i.e. the nonterminal on
-    /// the production's left-hand side).
-    cur_rule_name: Box<str>,
-    /// The name of the token we are currently parsing. "" if none.
-    cur_token_name: Box<str>,
-=======
     /// The names of the non-terminal we are defining; treated as a
     /// stack. Everytime we descend a layer in the grammar and have to generate
     /// intermediate non-terminals, we put them on this stack; then we pop on
@@ -88,7 +66,6 @@
     name_stack: Vec<String>,
     /// The priority of the rule or token we are currently parsing. Defaults to 0.
     cur_priority: i32,
->>>>>>> dff31fb4
     /// The right-hand side of the rule or token we are currently parsing.
     cur_rhs: Vec<String>,
     /// Currently parsing a rule, token, or statement?
@@ -114,15 +91,9 @@
 const VBAR_RE: Lazy<Regex> = Lazy::new(|| Regex::new(VBAR).unwrap());
 const NUMBER: &str = r"^(+|-)?[0-9]+";
 const NUMBER_RE: Lazy<Regex> = Lazy::new(|| Regex::new(NUMBER).unwrap());
-<<<<<<< HEAD
-const RULE: &str = r"^[a-z][_a-z0-9]*";
-const RULE_RE: Lazy<Regex> = Lazy::new(|| Regex::new(RULE).unwrap());
-const TOKEN: &str = r"^[A-Z][_A-Z0-9]*";
-=======
 const RULE: &str = r"!?[_?]?[a-z][_a-z0-9]*";
 const RULE_RE: Lazy<Regex> = Lazy::new(|| Regex::new(RULE).unwrap());
 const TOKEN: &str = r"_?[A-Z][_A-Z0-9]*";
->>>>>>> dff31fb4
 const TOKEN_RE: Lazy<Regex> = Lazy::new(|| Regex::new(TOKEN).unwrap());
 
 /// A production with all the quantifiers and groupings and so on.
@@ -137,28 +108,10 @@
     fn new(input_string: &str, starting_rule_name: &str) -> Self {
         EBNFParser {
             cur_pos: 0,
-<<<<<<< HEAD
-	    next_terminal_idx: 1,
-	    next_nonterminal_idx: 1,
-	    terminal_to_idx: HashMap::new(),
-	    nonterminal_to_idx: HashMap::new(),
-	    idx_to_dfa: HashMap::new(),
-            starting_rule_name: starting_rule_name.into(),
-=======
->>>>>>> dff31fb4
             input_string: input_string.into(),
             grammar: Grammar {
                 productions: vec![],
                 terminals: vec![],
-<<<<<<< HEAD
-                nonterminals: vec![],
-		start_nonterminal: 1
-            },
-            cur_line: 1,
-            cur_column: 1,
-            cur_rule_name: "".into(),
-            cur_token_name: "".into(),
-=======
                 symbol_set: vec![],
                 start_symbol: starting_rule_name.into(),
             },
@@ -166,7 +119,6 @@
             cur_column: 1,
             name_stack: vec![],
             cur_priority: 0,
->>>>>>> dff31fb4
             cur_rhs: vec![],
         }
     }
@@ -177,11 +129,6 @@
     /// is necessary for the algorithm in `[crate::table]`, which assumes this
     /// characteristic.
     fn parse(mut self) -> Grammar {
-<<<<<<< HEAD
-        // First pass: build index of nonterminals and terminals.
-        while self.cur_pos <= self.input_string.len() {
-            // Advance past whitespace and comments.
-=======
         // Preprocessing.
         // self.replace_square_brackets();
         // self.expand_templates();
@@ -192,7 +139,6 @@
 
         while self.cur_pos < self.input_string.len() {
             // Advance to next non-whitespace (or comment) in the input.
->>>>>>> dff31fb4
             self.consume_space();
             // item: rule | token
             if RULE_RE.is_match_at(&self.input_string, self.cur_pos) {
@@ -217,27 +163,18 @@
         // we've already determined that the next thing is a rule.
         let rule_match = RULE_RE.find_at(&self.input_string, self.cur_pos).unwrap();
 
-<<<<<<< HEAD
-        self.cur_rule_name = rule_match.as_str().into();
-	self.nonterminal_to_idx.insert(self.cur_rule_name.clone(), self.next_nonterminal_idx);
-=======
         self.cur_parsing = Item::RULE;
         self.cur_name = rule_match.as_str().into();
         self.top_level = true;
->>>>>>> dff31fb4
         self.consume(rule_match.len());
 
         self.consume_space();
 
-<<<<<<< HEAD
-        if self.peek(0) == ':' {
-=======
         if self.peek(0) == Some('.') {
             self.parse_priority();
         }
 
         if self.peek(0) == Some(':') {
->>>>>>> dff31fb4
             self.consume(1);
         } else {
             self.report_parse_error("Expected ':'.");
@@ -254,14 +191,9 @@
         });
 
         // We are no longer parsing a rule.
-<<<<<<< HEAD
-        self.cur_rule_name = "".into();
-	self.next_nonterminal_idx += 1;
-=======
         self.cur_name = "".into();
         self.cur_rhs = vec![];
         self.cur_priority = 0;
->>>>>>> dff31fb4
     }
 
     /// Parse a token.
@@ -276,15 +208,11 @@
         self.name_stack.push(token_match.as_str().into());
         self.consume(token_match.len());
 
-<<<<<<< HEAD
-        if self.peek(0) == ':' {
-=======
         if self.peek(0) == Some('.') {
             self.parse_priority();
         }
 
         if self.peek(0) == Some(':') {
->>>>>>> dff31fb4
             self.consume(1);
         } else {
             self.report_parse_error("Expected ':'.");
@@ -300,12 +228,8 @@
         // });
 
         // We are no longer parsing a token.
-<<<<<<< HEAD
-        self.cur_token_name = "".into();
-=======
         self.name_stack.pop();
         self.cur_priority = 0;
->>>>>>> dff31fb4
     }
 
     /// Parse a statement of the grammar.
@@ -322,22 +246,16 @@
             // 3 characters are sufficient to disambiguate.
             "%ig" => {
                 self.consume("%ignore".len());
-<<<<<<< HEAD
-//                self.parse_ignore()
-=======
                 // self.parse_ignore()
             }
             "%de" => {
                 self.consume("%declare".len());
                 // self.parse_declare()
->>>>>>> dff31fb4
             }
             _ => self.report_parse_error("Invalid statement."),
         }
     }
 
-<<<<<<< HEAD
-=======
     /// Parse the priority.
     ///
     /// `priority: "." NUMBER`
@@ -361,25 +279,11 @@
         self.cur_priority = number_match.as_str().parse::<i32>().unwrap();
         self.consume(number_match.len());
     }
->>>>>>> dff31fb4
 
     /// Parse the expansions of the rule.
     ///
     /// `?expansions: alias (_VBAR alias)*`
     ///
-<<<<<<< HEAD
-    /// From this point on, we are on the right side of the rule. All of the
-    /// procedures from here on down will, eventually, append to the right-hand
-    /// side under construction.
-    fn parse_expansions(&mut self) {
-	self.parse_expression();
-	self.consume_space();
-        while VBAR_RE.is_match_at(&self.input_string, self.cur_pos) {
-	    self.consume(1); // Eat the |.
-	    self.consume_space();
-            self.parse_expression();
-	    self.consume_space();
-=======
     /// Each `expansions` is turned into a non-terminal that's represented at
     /// the top level of the grammar by a number of productions.
     fn parse_expansions(&mut self) -> String {
@@ -454,7 +358,6 @@
         while self.cur_line == start_line && self.cur_pos < self.input_string.len() {
             self.consume_space();
             res.push(self.parse_expression());
->>>>>>> dff31fb4
         }
 	res
     }
@@ -469,14 +372,6 @@
         let new_atom = self.parse_atom();
         self.consume_space();
         if OP_RE.is_match_at(&self.input_string, self.cur_pos) {
-<<<<<<< HEAD
-	    
-        } else if self.peek(0) == '~' {
-            self.consume(1);
-            self.consume_space();
-            self.handle_range();
-        }
-=======
             let new_nonterm = self.new_nonterminal("expression");
             match OP_RE
                 .find_at(&self.input_string, self.cur_pos)
@@ -531,7 +426,6 @@
 	    // An unquantified atom.
 	    new_atom
 	}
->>>>>>> dff31fb4
     }
 
     /// Parse an atom.
@@ -596,34 +490,6 @@
 	    return rule_match.as_str().into();
         } else if TOKEN_RE.is_match_at(&self.input_string, self.cur_pos) {
             let token_match = TOKEN_RE.find_at(&self.input_string, self.cur_pos).unwrap();
-<<<<<<< HEAD
-            // The tokens can appear in the input before they are defined. Options:
-            // 1. Scan the input once for terminal definitions and again for nonterminals.
-            //
-            //    Pros: allows us to include the defined tokens (i.e. regexes)
-            //    directly in the production definition when the production is
-            //    defined.
-            //
-            //    Cons: forces us to scan the input twice, filtering for
-            //    terminals the first time and nonterminals the second.
-            //
-            // 2. Represent terminals simply by their name, resolving the
-            // definitions after the grammar is parsed.
-            //
-            //    Pros: requires a single scan of the input, makes it simple to
-            //    define production results.
-            //
-            //    Cons: forces us to look up the definition of the terminal
-            //    after parsing so that we can use it in the lexer and mask
-            //    store.
-            //
-            // The basic question is how we represent terminals and
-            // nonterminals internally, and how and whether the way we do so
-            // differs depending on the module using them.
-            self.cur_rhs
-                .push(Symbol::Terminal(/* The terminal whose name is token_match.as_str() */));
-=======
->>>>>>> dff31fb4
             self.consume(token_match.len());
 	    return token_match.as_str().into();
         } else {
@@ -837,15 +703,6 @@
     /// the brackets with parentheses and a question mark.
     fn replace_square_brackets(&mut self) {}
 
-<<<<<<< HEAD
-=======
-    /// Generate a new unique name for a non-terminal.
-    fn new_nonterminal(&mut self, inner: &str) -> String {
-        self.nonce += 1;
-        format!("__{}_{}", inner, self.nonce)
-    }
-
->>>>>>> dff31fb4
     /// Consume the specified number of characters, maintaining line and column number.
     fn consume(&mut self, count: usize) {
         for _ in 0..count {
