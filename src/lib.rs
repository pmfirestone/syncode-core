--- conflicted
+++ resolved
@@ -18,10 +18,7 @@
 outside of the grammar.
 
 !*/
-<<<<<<< HEAD
-=======
 // pub mod desugar;
->>>>>>> dff31fb4
 // pub mod dfa;
 pub mod grammar;
 // pub mod lexer;
